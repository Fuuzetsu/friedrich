//! # Kernels
//!
//! A kernel is a function that maps from two row vectors to a scalar which is used to express the similarity between the vectors.
//!
//! To learn more about the properties of the provided kernels, we recommand the [Usual_covariance_functions](https://en.wikipedia.org/wiki/Gaussian_process#Usual_covariance_functions) Wikipedia page and the [kernel-functions-for-machine-learning-applications](http://crsouza.com/2010/03/17/kernel-functions-for-machine-learning-applications/#kernel_functions) article.
//!
//! User-defined kernels should implement the Kernel trait.
//! To learn more about the implementation of kernels adapted to a particular problem, we recommend the chapter two (*Expressing Structure with Kernels*) and three (*Automatic Model Construction*) of the very good [Automatic Model Construction with Gaussian Processes](http://www.cs.toronto.edu/~duvenaud/thesis.pdf).
//!
//! This implementation is inspired by [rusty-machines'](https://github.com/AtheMathmo/rusty-machine/blob/master/src/learning/toolkit/kernel.rs).

use crate::algebra::{SMatrix, SRowVector, SVector};
use nalgebra::{storage::Storage, Dynamic, U1};
use std::ops::{Add, Mul};

//---------------------------------------------------------------------------------------
// TRAIT

/// The Kernel trait
///
/// If you want to provide a user-defined kernel, you should implement this trait.
pub trait Kernel: Default {
    /// Numbers of parameters (such as bandwith and amplitude) of the kernel.
    ///
    /// This should return a constant value for the kernel.
    fn nb_parameters(&self) -> usize;

    /// Can the kernel be rescaled (see the `rescale` function) ? This value is
    /// `false` by default.
    ///
    /// This should return constant value for the kernel.
    fn is_scaleable(&self) -> bool {
        false // TODO check whether more existing kernel can be made Is_SCALABLE
    }

    /// Multiplies the amplitude of the kernel by the `scale` parameter such that a kernel `a*K(x,y)` becomes `scale*a*K(x,y)`
    ///
    /// When possible, do implement this function as it unlock a faster parameter fitting algorithm.
    ///
    /// *WARNING:* the code will panic if you set `is_scaleable` to `true` without providing a user defined implementation of this function.
    fn rescale(&mut self, _scale: f64) {
        // TODO get rid of test and add ScalableKernel trait once specialization lands on stable
        if self.is_scaleable() {
            unimplemented!(
                "Please implement the `rescale` function if you set `IS_SCALABLE` to true."
            )
        } else {
            panic!("You tried to rescale a Kernel that is not Scalable!")
        }
    }
    /// Takes two equal length slices (row vector) and returns a scalar.
    ///
    /// NOTE: due to the optimization algorithm, this function might get illegal parameters (ie: negativ parameters),
    /// it is the duty of the function implementer to deal with them properly (ie : using an absolute value).
    fn kernel<S1: Storage<f64, U1, Dynamic>, S2: Storage<f64, U1, Dynamic>>(
        &self,
        x1: &SRowVector<S1>,
        x2: &SRowVector<S2>,
    ) -> f64;

    /// Takes two equal length slices (row vector) and returns a vector containing the value of the gradient for each parameter in an arbitrary order.
    ///
    /// NOTE: due to the optimization algorithm, this function might get illegal parameters (ie: negativ parameters),
    /// it is the duty of the function implementer to deal with them properly (ie: using the absolute value of the parameter and multiplying its gradient by its original sign).
    fn gradient<S1: Storage<f64, U1, Dynamic>, S2: Storage<f64, U1, Dynamic>>(
        &self,
        x1: &SRowVector<S1>,
        x2: &SRowVector<S2>,
    ) -> Vec<f64>;

    /// Returns a vector containing all the parameters of the kernel in the same order as the outputs of the `gradient` function
    fn get_parameters(&self) -> Vec<f64>;

    /// Sets all the parameters of the kernel by reading them from a slice where they are in the same order as the outputs of the `gradient` function
    fn set_parameters(&mut self, parameters: &[f64]);

    /// Optional, function that fits the kernel parameters on the training data using fast heuristics.
    /// This is used as a starting point for gradient descent.
    fn heuristic_fit<SM: Storage<f64, Dynamic, Dynamic>, SV: Storage<f64, Dynamic, U1>>(
        &mut self,
        _training_inputs: &SMatrix<SM>,
        _training_outputs: &SVector<SV>,
    ) {
    }
}

//---------------------------------------------------------------------------------------
// FIT

/// provides a rough estimate for the bandwith
///
/// use the mean distance between points as a baseline for the bandwith
fn fit_bandwith_mean<S: Storage<f64, Dynamic, Dynamic>>(training_inputs: &SMatrix<S>) -> f64 {
    // builds the sum of all distances between different samples
    let mut sum_distances = 0.;
    for (sample_index, sample) in training_inputs.row_iter().enumerate() {
        for sample2 in training_inputs.row_iter().skip(sample_index + 1) {
            let distance = (sample - sample2).norm();
            sum_distances += distance;
        }
    }

    // counts the number of distances that have been computed
    let nb_samples = training_inputs.nrows();
    let nb_distances = ((nb_samples * nb_samples - nb_samples) / 2) as f64;

    // mean distance
    sum_distances / nb_distances
}

/// outputs the variance of the outputs as a best guess of the amplitude
fn fit_amplitude_var<S: Storage<f64, Dynamic, U1>>(training_outputs: &SVector<S>) -> f64 {
    training_outputs.variance()
}

//---------------------------------------------------------------------------------------
// KERNEL COMBINAISON

/// The sum of two kernels
///
/// This struct should not be directly instantiated but instead is created when we add two kernels together.
///
/// Note that it will be more efficient to implement the final kernel manually yourself.
/// However this provides an easy mechanism to test different combinations.
<<<<<<< HEAD
#[derive(Debug)]
#[cfg_attr(
    feature = "friedrich_serde",
    derive(serde::Deserialize, serde::Serialize)
)]
=======
#[derive(Debug, Clone, Copy)]
#[cfg_attr(feature = "friedrich_serde", derive(serde::Deserialize, serde::Serialize))]
>>>>>>> ed7e67db
pub struct KernelSum<T, U>
where
    T: Kernel,
    U: Kernel,
{
    k1: T,
    k2: U,
}

/// Computes the sum of the two associated kernels.
impl<T, U> Kernel for KernelSum<T, U>
where
    T: Kernel,
    U: Kernel,
{
    fn nb_parameters(&self) -> usize {
        self.k1.nb_parameters() + self.k2.nb_parameters()
    }

    fn is_scaleable(&self) -> bool {
        self.k1.is_scaleable() && self.k2.is_scaleable()
    }

    fn kernel<S1: Storage<f64, U1, Dynamic>, S2: Storage<f64, U1, Dynamic>>(
        &self,
        x1: &SRowVector<S1>,
        x2: &SRowVector<S2>,
    ) -> f64 {
        self.k1.kernel(x1, x2) + self.k2.kernel(x1, x2)
    }

    fn gradient<S1: Storage<f64, U1, Dynamic>, S2: Storage<f64, U1, Dynamic>>(
        &self,
        x1: &SRowVector<S1>,
        x2: &SRowVector<S2>,
    ) -> Vec<f64> {
        let mut g1 = self.k1.gradient(x1, x2);
        let mut g2 = self.k2.gradient(x1, x2);
        g1.append(&mut g2);
        g1
    }

    fn rescale(&mut self, scale: f64) {
        self.k1.rescale(scale);
        self.k2.rescale(scale);
    }

    fn get_parameters(&self) -> Vec<f64> {
        let mut p1 = self.k1.get_parameters();
        let mut p2 = self.k2.get_parameters();
        p1.append(&mut p2);
        p1
    }

    fn set_parameters(&mut self, parameters: &[f64]) {
        self.k1
            .set_parameters(&parameters[..self.k1.nb_parameters()]);
        self.k2
            .set_parameters(&parameters[self.k1.nb_parameters()..]);
    }

    fn heuristic_fit<SM: Storage<f64, Dynamic, Dynamic>, SV: Storage<f64, Dynamic, U1>>(
        &mut self,
        training_inputs: &SMatrix<SM>,
        training_outputs: &SVector<SV>,
    ) {
        self.k1.heuristic_fit(training_inputs, training_outputs);
        self.k2.heuristic_fit(training_inputs, training_outputs);
    }
}

impl<T: Kernel, U: Kernel> Default for KernelSum<T, U> {
    fn default() -> Self {
        let k1 = T::default();
        let k2 = U::default();
        KernelSum { k1, k2 }
    }
}

/// The pointwise product of two kernels
///
/// This struct should not be directly instantiated but instead is created when we multiply two kernels together.
///
/// Note that it will be more efficient to implement the final kernel manually yourself.
/// However this provides an easy mechanism to test different combinations.
<<<<<<< HEAD
#[derive(Debug)]
#[cfg_attr(
    feature = "friedrich_serde",
    derive(serde::Deserialize, serde::Serialize)
)]
=======
#[derive(Debug, Clone, Copy)]
#[cfg_attr(feature = "friedrich_serde", derive(serde::Deserialize, serde::Serialize))]
>>>>>>> ed7e67db
pub struct KernelProd<T, U>
where
    T: Kernel,
    U: Kernel,
{
    k1: T,
    k2: U,
}

/// Computes the product of the two associated kernels.
impl<T, U> Kernel for KernelProd<T, U>
where
    T: Kernel,
    U: Kernel,
{
    fn nb_parameters(&self) -> usize {
        self.k1.nb_parameters() + self.k2.nb_parameters()
    }

    fn is_scaleable(&self) -> bool {
        self.k1.is_scaleable() || self.k2.is_scaleable()
    }

    fn kernel<S1: Storage<f64, U1, Dynamic>, S2: Storage<f64, U1, Dynamic>>(
        &self,
        x1: &SRowVector<S1>,
        x2: &SRowVector<S2>,
    ) -> f64 {
        self.k1.kernel(x1, x2) * self.k2.kernel(x1, x2)
    }

    fn gradient<S1: Storage<f64, U1, Dynamic>, S2: Storage<f64, U1, Dynamic>>(
        &self,
        x1: &SRowVector<S1>,
        x2: &SRowVector<S2>,
    ) -> Vec<f64> {
        let k1 = self.k1.kernel(x1, x2);
        let k2 = self.k2.kernel(x1, x2);
        let g1 = self.k1.gradient(x1, x2);
        let g2 = self.k2.gradient(x1, x2);
        g1.iter()
            .map(|g1| g1 * k2)
            .chain(g2.iter().map(|g2| g2 * k1))
            .collect()
    }

    fn rescale(&mut self, scale: f64) {
        if self.k1.is_scaleable() {
            self.k1.rescale(scale);
        } else {
            self.k2.rescale(scale);
        }
    }

    fn get_parameters(&self) -> Vec<f64> {
        let mut p1 = self.k1.get_parameters();
        let mut p2 = self.k2.get_parameters();
        p1.append(&mut p2);
        p1
    }

    fn set_parameters(&mut self, parameters: &[f64]) {
        self.k1
            .set_parameters(&parameters[..self.k1.nb_parameters()]);
        self.k2
            .set_parameters(&parameters[self.k1.nb_parameters()..]);
    }

    fn heuristic_fit<SM: Storage<f64, Dynamic, Dynamic>, SV: Storage<f64, Dynamic, U1>>(
        &mut self,
        training_inputs: &SMatrix<SM>,
        training_outputs: &SVector<SV>,
    ) {
        self.k1.heuristic_fit(training_inputs, training_outputs);
        self.k2.heuristic_fit(training_inputs, training_outputs);
    }
}

impl<T: Kernel, U: Kernel> Default for KernelProd<T, U> {
    fn default() -> Self {
        let k1 = T::default();
        let k2 = U::default();
        KernelProd { k1, k2 }
    }
}

/// A wrapper tuple struct used for kernel arithmetic
<<<<<<< HEAD
#[derive(Debug)]
#[cfg_attr(
    feature = "friedrich_serde",
    derive(serde::Deserialize, serde::Serialize)
)]
=======
#[derive(Debug, Clone, Copy)]
#[cfg_attr(feature = "friedrich_serde", derive(serde::Deserialize, serde::Serialize))]
>>>>>>> ed7e67db
pub struct KernelArith<K: Kernel>(pub K);

impl<T: Kernel, U: Kernel> Add<KernelArith<T>> for KernelArith<U> {
    type Output = KernelSum<U, T>;

    fn add(self, ker: KernelArith<T>) -> KernelSum<U, T> {
        KernelSum {
            k1: self.0,
            k2: ker.0,
        }
    }
}

impl<T: Kernel, U: Kernel> Mul<KernelArith<T>> for KernelArith<U> {
    type Output = KernelProd<U, T>;

    fn mul(self, ker: KernelArith<T>) -> KernelProd<U, T> {
        KernelProd {
            k1: self.0,
            k2: ker.0,
        }
    }
}

//---------------------------------------------------------------------------------------
// CLASSICAL KERNELS

/// The Linear Kernel
///
/// k(x,y) = x^Ty + c
#[derive(Clone, Copy, Debug)]
#[cfg_attr(
    feature = "friedrich_serde",
    derive(serde::Deserialize, serde::Serialize)
)]
pub struct Linear {
    /// Constant term added to inner product.
    pub c: f64,
}

impl Linear {
    /// Constructs a new Linear Kernel.
    pub fn new(c: f64) -> Linear {
        Linear { c }
    }
}

/// Constructs the default Linear Kernel
///
/// The defaults are:
/// - c = 0
impl Default for Linear {
    fn default() -> Linear {
        Linear { c: 0f64 }
    }
}

impl Kernel for Linear {
    fn nb_parameters(&self) -> usize {
        1
    }

    fn kernel<S1: Storage<f64, U1, Dynamic>, S2: Storage<f64, U1, Dynamic>>(
        &self,
        x1: &SRowVector<S1>,
        x2: &SRowVector<S2>,
    ) -> f64 {
        x1.dot(x2) + self.c
    }

    fn gradient<S1: Storage<f64, U1, Dynamic>, S2: Storage<f64, U1, Dynamic>>(
        &self,
        _x1: &SRowVector<S1>,
        _x2: &SRowVector<S2>,
    ) -> Vec<f64> {
        let grad_c = 1.;
        vec![grad_c]
    }

    fn get_parameters(&self) -> Vec<f64> {
        vec![self.c]
    }

    fn set_parameters(&mut self, parameters: &[f64]) {
        self.c = parameters[0];
    }
}

//-----------------------------------------------

/// The Polynomial Kernel
///
/// k(x,y) = (αx^Ty + c)^d
#[derive(Clone, Copy, Debug)]
#[cfg_attr(
    feature = "friedrich_serde",
    derive(serde::Deserialize, serde::Serialize)
)]
pub struct Polynomial {
    /// Scaling of the inner product.
    pub alpha: f64,
    /// Constant added to inner product.
    pub c: f64,
    /// The power to raise the sum to.
    pub d: f64,
}

impl Polynomial {
    /// Constructs a new Polynomial Kernel.
    pub fn new(alpha: f64, c: f64, d: f64) -> Polynomial {
        Polynomial { alpha, c, d }
    }
}

/// Construct a new polynomial kernel.
///
/// The defaults are:
/// - alpha = 1
/// - c = 0
/// - d = 1
impl Default for Polynomial {
    fn default() -> Polynomial {
        Polynomial {
            alpha: 1f64,
            c: 0f64,
            d: 1f64,
        }
    }
}

impl Kernel for Polynomial {
    fn nb_parameters(&self) -> usize {
        3
    }

    fn kernel<S1: Storage<f64, U1, Dynamic>, S2: Storage<f64, U1, Dynamic>>(
        &self,
        x1: &SRowVector<S1>,
        x2: &SRowVector<S2>,
    ) -> f64 {
        (self.alpha * x1.dot(x2) + self.c).powf(self.d)
    }

    fn gradient<S1: Storage<f64, U1, Dynamic>, S2: Storage<f64, U1, Dynamic>>(
        &self,
        x1: &SRowVector<S1>,
        x2: &SRowVector<S2>,
    ) -> Vec<f64> {
        let x = x1.dot(x2);
        let inner_term = self.alpha * x + self.c;

        let grad_c = self.d * inner_term.powf(self.d - 1.);
        let grad_alpha = x * grad_c;
        let grad_d = inner_term.ln() * inner_term.powf(self.d);

        vec![grad_alpha, grad_c, grad_d]
    }

    fn get_parameters(&self) -> Vec<f64> {
        vec![self.alpha, self.c, self.d]
    }

    fn set_parameters(&mut self, parameters: &[f64]) {
        self.alpha = parameters[0];
        self.c = parameters[1];
        self.d = parameters[2];
    }
}

//-----------------------------------------------

/// Gaussian kernel
///
/// Equivalent to a squared exponential kernel.
///
/// k(x,y) = A exp(-||x-y||² / 2l²)
///
/// Where A is the amplitude and l the length scale.
pub type Gaussian = SquaredExp;

/// Squared exponential kernel
///
/// Equivalent to a gaussian kernel.
///
/// k(x,y) = A exp(-||x-y||² / 2l²)
///
/// Where A is the amplitude and l the length scale.
#[derive(Clone, Copy, Debug)]
#[cfg_attr(
    feature = "friedrich_serde",
    derive(serde::Deserialize, serde::Serialize)
)]
pub struct SquaredExp {
    /// The length scale of the kernel.
    pub ls: f64,
    /// The amplitude of the kernel.
    pub ampl: f64,
}

impl SquaredExp {
    /// Construct a new squared exponential kernel (gaussian).
    pub fn new(ls: f64, ampl: f64) -> SquaredExp {
        SquaredExp { ls, ampl }
    }
}

/// Constructs the default Squared Exp kernel.
///
/// The defaults are:
/// - ls = 1
/// - ampl = 1
impl Default for SquaredExp {
    fn default() -> SquaredExp {
        SquaredExp {
            ls: 1f64,
            ampl: 1f64,
        }
    }
}

impl Kernel for SquaredExp {
    fn nb_parameters(&self) -> usize {
        2
    }

    fn is_scaleable(&self) -> bool {
        true
    }

    /// The squared exponential kernel function.
    fn kernel<S1: Storage<f64, U1, Dynamic>, S2: Storage<f64, U1, Dynamic>>(
        &self,
        x1: &SRowVector<S1>,
        x2: &SRowVector<S2>,
    ) -> f64 {
        // sanitize parameters
        let ampl = self.ampl.abs();
        // computes kernel
        let distance_squared = (x1 - x2).norm_squared();
        let x = -distance_squared / (2f64 * self.ls * self.ls);
        ampl * x.exp()
    }

    fn gradient<S1: Storage<f64, U1, Dynamic>, S2: Storage<f64, U1, Dynamic>>(
        &self,
        x1: &SRowVector<S1>,
        x2: &SRowVector<S2>,
    ) -> Vec<f64> {
        // sanitize parameters
        let ampl = self.ampl.abs();
        // compute gradients
        let distance_squared = (x1 - x2).norm_squared();
        let exponential = (-distance_squared / (2f64 * self.ls * self.ls)).exp();
        let grad_ls = (distance_squared * ampl * exponential) / self.ls.powi(3);
        let grad_ampl = self.ampl.signum() * exponential;
        vec![grad_ls, grad_ampl]
    }

    fn rescale(&mut self, scale: f64) {
        self.ampl *= scale;
    }

    fn get_parameters(&self) -> Vec<f64> {
        vec![self.ls, self.ampl]
    }

    fn set_parameters(&mut self, parameters: &[f64]) {
        self.ls = parameters[0];
        self.ampl = parameters[1];
    }

    fn heuristic_fit<SM: Storage<f64, Dynamic, Dynamic>, SV: Storage<f64, Dynamic, U1>>(
        &mut self,
        training_inputs: &SMatrix<SM>,
        training_outputs: &SVector<SV>,
    ) {
        self.ls = fit_bandwith_mean(training_inputs);
        self.ampl = fit_amplitude_var(training_outputs);
    }
}

//-----------------------------------------------

/// The Exponential Kernel
///
/// k(x,y) = A exp(-||x-y|| / 2l²)
///
/// Where A is the amplitude and l is the length scale.
#[derive(Clone, Copy, Debug)]
#[cfg_attr(
    feature = "friedrich_serde",
    derive(serde::Deserialize, serde::Serialize)
)]
pub struct Exponential {
    /// The length scale of the kernel.
    pub ls: f64,
    /// The amplitude of the kernel.
    pub ampl: f64,
}

impl Exponential {
    /// Construct a new squared exponential kernel.
    pub fn new(ls: f64, ampl: f64) -> Exponential {
        Exponential { ls, ampl }
    }
}

/// Constructs the default Exponential kernel.
///
/// The defaults are:
/// - ls = 1
/// - amplitude = 1
impl Default for Exponential {
    fn default() -> Exponential {
        Exponential {
            ls: 1f64,
            ampl: 1f64,
        }
    }
}

impl Kernel for Exponential {
    fn nb_parameters(&self) -> usize {
        2
    }

    fn is_scaleable(&self) -> bool {
        true
    }

    /// The squared exponential kernel function.
    fn kernel<S1: Storage<f64, U1, Dynamic>, S2: Storage<f64, U1, Dynamic>>(
        &self,
        x1: &SRowVector<S1>,
        x2: &SRowVector<S2>,
    ) -> f64 {
        // sanitize parameters
        let ampl = self.ampl.abs();
        // compute kernel
        let distance = (x1 - x2).norm();
        let x = -distance / (2f64 * self.ls * self.ls);
        ampl * x.exp()
    }

    fn gradient<S1: Storage<f64, U1, Dynamic>, S2: Storage<f64, U1, Dynamic>>(
        &self,
        x1: &SRowVector<S1>,
        x2: &SRowVector<S2>,
    ) -> Vec<f64> {
        // sanitize parameters
        let ampl = self.ampl.abs();
        // compute gradients
        let distance = (x1 - x2).norm();
        let exponential = (-distance / (2f64 * self.ls * self.ls)).exp();
        let grad_ls = (distance * ampl * exponential) / self.ls.powi(3);
        let grad_ampl = self.ampl.signum() * exponential;
        vec![grad_ls, grad_ampl]
    }

    fn rescale(&mut self, scale: f64) {
        self.ampl *= scale;
    }

    fn get_parameters(&self) -> Vec<f64> {
        vec![self.ls, self.ampl]
    }

    fn set_parameters(&mut self, parameters: &[f64]) {
        self.ls = parameters[0];
        self.ampl = parameters[1];
    }

    fn heuristic_fit<SM: Storage<f64, Dynamic, Dynamic>, SV: Storage<f64, Dynamic, U1>>(
        &mut self,
        training_inputs: &SMatrix<SM>,
        training_outputs: &SVector<SV>,
    ) {
        self.ls = fit_bandwith_mean(training_inputs);
        self.ampl = fit_amplitude_var(training_outputs);
    }
}

//-----------------------------------------------

/// The Matèrn1 kernel which is 1 differentiable and correspond to a classical Matèrn kernel with nu=3/2
///
/// k(x,y) = A (1 + ||x-y||sqrt(3)/l) exp(-||x-y||sqrt(3)/l)
///
/// Where A is the amplitude and l is the length scale.
#[derive(Clone, Copy, Debug)]
#[cfg_attr(
    feature = "friedrich_serde",
    derive(serde::Deserialize, serde::Serialize)
)]
pub struct Matern1 {
    /// The length scale of the kernel.
    pub ls: f64,
    /// The amplitude of the kernel.
    pub ampl: f64,
}

impl Matern1 {
    /// Construct a new matèrn1 kernel.
    pub fn new(ls: f64, ampl: f64) -> Matern1 {
        Matern1 { ls, ampl }
    }
}

/// Constructs the default Matern1 kernel.
///
/// The defaults are:
/// - ls = 1
/// - amplitude = 1
impl Default for Matern1 {
    fn default() -> Matern1 {
        Matern1 {
            ls: 1f64,
            ampl: 1f64,
        }
    }
}

impl Kernel for Matern1 {
    fn nb_parameters(&self) -> usize {
        2
    }

    fn is_scaleable(&self) -> bool {
        true
    }

    /// The matèrn1 kernel function.
    fn kernel<S1: Storage<f64, U1, Dynamic>, S2: Storage<f64, U1, Dynamic>>(
        &self,
        x1: &SRowVector<S1>,
        x2: &SRowVector<S2>,
    ) -> f64 {
        // sanitize parameters
        let ampl = self.ampl.abs();
        let l = self.ls.abs();
        // compute kernel
        let distance = (x1 - x2).norm();
        let x = (3f64).sqrt() * distance / l;
        ampl * (1f64 + x) * (-x).exp()
    }

    fn gradient<S1: Storage<f64, U1, Dynamic>, S2: Storage<f64, U1, Dynamic>>(
        &self,
        x1: &SRowVector<S1>,
        x2: &SRowVector<S2>,
    ) -> Vec<f64> {
        // sanitize parameters
        let ampl = self.ampl.abs();
        let l = self.ls.abs();
        // compute gradient
        let distance = (x1 - x2).norm();
        let x = 3f64.sqrt() * distance / l;
        let grad_ls = (3. * ampl * distance.powi(2) * (-x).exp()) / (self.ls.powi(3));
        let grad_ampl = self.ampl.signum() * (1. + x) * (-x).exp();
        vec![grad_ls, grad_ampl]
    }

    fn rescale(&mut self, scale: f64) {
        self.ampl *= scale;
    }

    fn get_parameters(&self) -> Vec<f64> {
        vec![self.ls, self.ampl]
    }

    fn set_parameters(&mut self, parameters: &[f64]) {
        self.ls = parameters[0];
        self.ampl = parameters[1];
    }

    fn heuristic_fit<SM: Storage<f64, Dynamic, Dynamic>, SV: Storage<f64, Dynamic, U1>>(
        &mut self,
        training_inputs: &SMatrix<SM>,
        training_outputs: &SVector<SV>,
    ) {
        self.ls = fit_bandwith_mean(training_inputs);
        self.ampl = fit_amplitude_var(training_outputs);
    }
}

//-----------------------------------------------

/// The Matèrn2 kernel which is 2 differentiable and correspond to a classical Matèrn kernel with nu=5/2
///
/// k(x,y) = A (1 + ||x-y||sqrt(5)/l + ||x-y||²5/3l²) exp(-||x-y||sqrt(5)/l)
///
/// Where A is the amplitude and l is the length scale.
#[derive(Clone, Copy, Debug)]
#[cfg_attr(
    feature = "friedrich_serde",
    derive(serde::Deserialize, serde::Serialize)
)]
pub struct Matern2 {
    /// The length scale of the kernel.
    pub ls: f64,
    /// The amplitude of the kernel.
    pub ampl: f64,
}

impl Matern2 {
    /// Construct a new matèrn2 kernel.
    pub fn new(ls: f64, ampl: f64) -> Matern2 {
        Matern2 { ls, ampl }
    }
}

/// Constructs the default Matern2 kernel.
///
/// The defaults are:
/// - ls = 1
/// - amplitude = 1
impl Default for Matern2 {
    fn default() -> Matern2 {
        Matern2 {
            ls: 1f64,
            ampl: 1f64,
        }
    }
}

impl Kernel for Matern2 {
    fn nb_parameters(&self) -> usize {
        2
    }

    fn is_scaleable(&self) -> bool {
        true
    }

    /// The matèrn2 kernel function.
    fn kernel<S1: Storage<f64, U1, Dynamic>, S2: Storage<f64, U1, Dynamic>>(
        &self,
        x1: &SRowVector<S1>,
        x2: &SRowVector<S2>,
    ) -> f64 {
        // sanitize parameters
        let ampl = self.ampl.abs();
        let l = self.ls.abs();
        // compute kernel
        let distance = (x1 - x2).norm();
        let x = (5f64).sqrt() * distance / l;
        ampl * (1f64 + x + (5f64 * distance * distance) / (3f64 * l * l)) * (-x).exp()
    }

    fn gradient<S1: Storage<f64, U1, Dynamic>, S2: Storage<f64, U1, Dynamic>>(
        &self,
        x1: &SRowVector<S1>,
        x2: &SRowVector<S2>,
    ) -> Vec<f64> {
        // sanitize parameters
        let ampl = self.ampl.abs();
        let l = self.ls.abs();
        // compute gradient
        let distance = (x1 - x2).norm();
        let x = (5f64).sqrt() * distance / self.ls;
        let grad_ls = self.ls.signum()
            * ampl
            * ((2. * l / 3. + 1.)
                + distance * 5f64.sqrt() * ((l.powi(2) / 3. + l + 1.) / l.powi(2)))
            * (-x).exp();
        let grad_ampl = self.ampl.signum()
            * (1f64 + x + (5f64 * distance * distance) / (3f64 * l * l))
            * (-x).exp();
        vec![grad_ls, grad_ampl]
    }

    fn rescale(&mut self, scale: f64) {
        self.ampl *= scale;
    }

    fn get_parameters(&self) -> Vec<f64> {
        vec![self.ls, self.ampl]
    }

    fn set_parameters(&mut self, parameters: &[f64]) {
        self.ls = parameters[0];
        self.ampl = parameters[1];
    }

    fn heuristic_fit<SM: Storage<f64, Dynamic, Dynamic>, SV: Storage<f64, Dynamic, U1>>(
        &mut self,
        training_inputs: &SMatrix<SM>,
        training_outputs: &SVector<SV>,
    ) {
        self.ls = fit_bandwith_mean(training_inputs);
        self.ampl = fit_amplitude_var(training_outputs);
    }
}

//-----------------------------------------------

/// The Hyperbolic Tangent Kernel.
///
/// ker(x,y) = tanh(αx^Ty + c)
#[derive(Clone, Copy, Debug)]
#[cfg_attr(
    feature = "friedrich_serde",
    derive(serde::Deserialize, serde::Serialize)
)]
pub struct HyperTan {
    /// The scaling of the inner product.
    pub alpha: f64,
    /// The constant to add to the inner product.
    pub c: f64,
}

impl HyperTan {
    /// Constructs a new Hyperbolic Tangent Kernel.
    pub fn new(alpha: f64, c: f64) -> HyperTan {
        HyperTan { alpha, c }
    }
}

/// Constructs a default Hyperbolic Tangent Kernel.
///
/// The defaults are:
/// - alpha = 1
/// - c = 0
impl Default for HyperTan {
    fn default() -> HyperTan {
        HyperTan {
            alpha: 1f64,
            c: 0f64,
        }
    }
}

impl Kernel for HyperTan {
    fn nb_parameters(&self) -> usize {
        2
    }

    fn kernel<S1: Storage<f64, U1, Dynamic>, S2: Storage<f64, U1, Dynamic>>(
        &self,
        x1: &SRowVector<S1>,
        x2: &SRowVector<S2>,
    ) -> f64 {
        (self.alpha * x1.dot(x2) + self.c).tanh()
    }

    fn gradient<S1: Storage<f64, U1, Dynamic>, S2: Storage<f64, U1, Dynamic>>(
        &self,
        x1: &SRowVector<S1>,
        x2: &SRowVector<S2>,
    ) -> Vec<f64> {
        let x = x1.dot(x2);
        let grad_c = 1. / (self.alpha * x + self.c).cosh().powi(2);
        let grad_alpha = x * grad_c;

        vec![grad_alpha, grad_c]
    }

    fn get_parameters(&self) -> Vec<f64> {
        vec![self.alpha, self.c]
    }

    fn set_parameters(&mut self, parameters: &[f64]) {
        self.alpha = parameters[0];
        self.c = parameters[1];
    }
}

//-----------------------------------------------

/// The Multiquadric Kernel.
///
/// k(x,y) = sqrt(||x-y||² + c²)
#[derive(Clone, Copy, Debug)]
#[cfg_attr(
    feature = "friedrich_serde",
    derive(serde::Deserialize, serde::Serialize)
)]
pub struct Multiquadric {
    /// Constant added to square of difference.
    pub c: f64,
}

impl Multiquadric {
    /// Constructs a new Multiquadric Kernel.
    pub fn new(c: f64) -> Multiquadric {
        Multiquadric { c }
    }
}

/// Constructs a default Multiquadric Kernel.
///
/// The defaults are:
/// - c = 0
impl Default for Multiquadric {
    fn default() -> Multiquadric {
        Multiquadric { c: 0f64 }
    }
}

impl Kernel for Multiquadric {
    fn nb_parameters(&self) -> usize {
        2
    }

    fn kernel<S1: Storage<f64, U1, Dynamic>, S2: Storage<f64, U1, Dynamic>>(
        &self,
        x1: &SRowVector<S1>,
        x2: &SRowVector<S2>,
    ) -> f64 {
        (x1 - x2).norm_squared().hypot(self.c)
    }

    fn gradient<S1: Storage<f64, U1, Dynamic>, S2: Storage<f64, U1, Dynamic>>(
        &self,
        x1: &SRowVector<S1>,
        x2: &SRowVector<S2>,
    ) -> Vec<f64> {
        let grad_c = self.c / (x1 - x2).norm().hypot(self.c);
        vec![grad_c]
    }

    fn get_parameters(&self) -> Vec<f64> {
        vec![self.c]
    }

    fn set_parameters(&mut self, parameters: &[f64]) {
        self.c = parameters[1];
    }
}

//-----------------------------------------------

/// The Rational Quadratic Kernel.
///
/// k(x,y) = (1 + ||x-y||² / (2αl²))^-α
#[derive(Clone, Copy, Debug)]
#[cfg_attr(
    feature = "friedrich_serde",
    derive(serde::Deserialize, serde::Serialize)
)]
pub struct RationalQuadratic {
    /// Controls inverse power and difference scale.
    pub alpha: f64,
    /// Length scale controls scale of difference.
    pub ls: f64,
}

impl RationalQuadratic {
    /// Constructs a new Rational Quadratic Kernel.
    pub fn new(alpha: f64, ls: f64) -> RationalQuadratic {
        RationalQuadratic {
            alpha,
            ls,
        }
    }
}

/// The default Rational Quadratic Kernel.
///
/// The defaults are:
/// - alpha = 1
/// - ls = 1
impl Default for RationalQuadratic {
    fn default() -> RationalQuadratic {
        RationalQuadratic {
            alpha: 1f64,
            ls: 1f64,
        }
    }
}

impl Kernel for RationalQuadratic {
    fn nb_parameters(&self) -> usize {
        2
    }

    fn kernel<S1: Storage<f64, U1, Dynamic>, S2: Storage<f64, U1, Dynamic>>(
        &self,
        x1: &SRowVector<S1>,
        x2: &SRowVector<S2>,
    ) -> f64 {
        let distance_squared = (x1 - x2).norm_squared();
        (1f64 + distance_squared / (2f64 * self.alpha * self.ls * self.ls)).powf(-self.alpha)
    }

    fn gradient<S1: Storage<f64, U1, Dynamic>, S2: Storage<f64, U1, Dynamic>>(
        &self,
        x1: &SRowVector<S1>,
        x2: &SRowVector<S2>,
    ) -> Vec<f64> {
        // sanitize parameters
        let l = self.ls.abs();
        // compute gradient
        let distance_squared = (x1 - x2).norm_squared();
        let grad_alpha = ((distance_squared + 2. * l.powi(2) * self.alpha)
            / (l.powi(2) * self.alpha))
            .powf(-self.alpha)
            * (2f64.powf(self.alpha)
                * (1.
                    - ((distance_squared + 2. * l.powi(2) * self.alpha)
                        / (2. * l.powi(2) * self.alpha))
                        .ln())
                - (l.powi(2) * 2f64.powf(self.alpha + 1.) * self.alpha)
                    / (distance_squared + 2. * l.powi(2) * self.alpha));
        let grad_ls = distance_squared
            * (distance_squared / (2. * self.alpha * l * l) + 1.).powf(-self.alpha - 1.)
            / self.ls.powi(3);
        vec![grad_alpha, grad_ls]
    }

    fn get_parameters(&self) -> Vec<f64> {
        vec![self.alpha, self.ls]
    }

    fn set_parameters(&mut self, parameters: &[f64]) {
        self.alpha = parameters[0];
        self.ls = parameters[1];
    }
}<|MERGE_RESOLUTION|>--- conflicted
+++ resolved
@@ -122,16 +122,11 @@
 ///
 /// Note that it will be more efficient to implement the final kernel manually yourself.
 /// However this provides an easy mechanism to test different combinations.
-<<<<<<< HEAD
-#[derive(Debug)]
+#[derive(Debug, Clone, Copy)]
 #[cfg_attr(
     feature = "friedrich_serde",
     derive(serde::Deserialize, serde::Serialize)
 )]
-=======
-#[derive(Debug, Clone, Copy)]
-#[cfg_attr(feature = "friedrich_serde", derive(serde::Deserialize, serde::Serialize))]
->>>>>>> ed7e67db
 pub struct KernelSum<T, U>
 where
     T: Kernel,
@@ -217,16 +212,11 @@
 ///
 /// Note that it will be more efficient to implement the final kernel manually yourself.
 /// However this provides an easy mechanism to test different combinations.
-<<<<<<< HEAD
-#[derive(Debug)]
+#[derive(Debug, Clone, Copy)]
 #[cfg_attr(
     feature = "friedrich_serde",
     derive(serde::Deserialize, serde::Serialize)
 )]
-=======
-#[derive(Debug, Clone, Copy)]
-#[cfg_attr(feature = "friedrich_serde", derive(serde::Deserialize, serde::Serialize))]
->>>>>>> ed7e67db
 pub struct KernelProd<T, U>
 where
     T: Kernel,
@@ -314,16 +304,11 @@
 }
 
 /// A wrapper tuple struct used for kernel arithmetic
-<<<<<<< HEAD
-#[derive(Debug)]
+#[derive(Debug, Clone, Copy)]
 #[cfg_attr(
     feature = "friedrich_serde",
     derive(serde::Deserialize, serde::Serialize)
 )]
-=======
-#[derive(Debug, Clone, Copy)]
-#[cfg_attr(feature = "friedrich_serde", derive(serde::Deserialize, serde::Serialize))]
->>>>>>> ed7e67db
 pub struct KernelArith<K: Kernel>(pub K);
 
 impl<T: Kernel, U: Kernel> Add<KernelArith<T>> for KernelArith<U> {
@@ -1074,10 +1059,7 @@
 impl RationalQuadratic {
     /// Constructs a new Rational Quadratic Kernel.
     pub fn new(alpha: f64, ls: f64) -> RationalQuadratic {
-        RationalQuadratic {
-            alpha,
-            ls,
-        }
+        RationalQuadratic { alpha, ls }
     }
 }
 
